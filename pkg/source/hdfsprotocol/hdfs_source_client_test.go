//+build linux

/*
 *     Copyright 2020 The Dragonfly Authors
 *
 * Licensed under the Apache License, Version 2.0 (the "License");
 * you may not use this file except in compliance with the License.
 * You may obtain a copy of the License at
 *
 *      http://www.apache.org/licenses/LICENSE-2.0
 *
 * Unless required by applicable law or agreed to in writing, software
 * distributed under the License is distributed on an "AS IS" BASIS,
 * WITHOUT WARRANTIES OR CONDITIONS OF ANY KIND, either express or implied.
 * See the License for the specific language governing permissions and
 * limitations under the License.
 */

package hdfsprotocol

import (
	"io"
	"io/ioutil"
	"os"
	"reflect"
	"testing"
	"time"

<<<<<<< HEAD
	"d7y.io/dragonfly/v2/pkg/util/rangeutils"
	"d7y.io/dragonfly/v2/pkg/util/timeutils"

	"d7y.io/dragonfly/v2/pkg/source"
=======
>>>>>>> 5010ae10
	"github.com/agiledragon/gomonkey"
	"github.com/colinmarc/hdfs/v2"
	"github.com/pkg/errors"
	"github.com/stretchr/testify/assert"

	"d7y.io/dragonfly/v2/cdn/supervisor/cdn"
	"d7y.io/dragonfly/v2/pkg/source"
	"d7y.io/dragonfly/v2/pkg/util/rangeutils"
)

var sourceClient source.ResourceClient

const (
	hdfsExistFileHost                     = "127.0.0.1:9000"
	hdfsExistFilePath                     = "/user/root/input/f1.txt"
	hdfsExistFileURL                      = "hdfs://" + hdfsExistFileHost + hdfsExistFilePath
	hdfsExistFileContentLength      int64 = 12
	hdfsExistFileContent                  = "Hello World\n"
	hdfsExistFileLastModifiedMillis int64 = 1625218150000
	hdfsExistFileLastModified             = "Mon, 02 Jan 2006 15:04:05 GMT"
	hdfsExistFileRangeStart         int64 = 3
	hdfsExistFileRangeEnd           int64 = 10
)

const (
	hdfsNotExistFileURL                 = "hdfs://127.0.0.1:9000/user/root/input/f3.txt"
	hdfsNotExistFileContentLength int64 = -1
)

var fakeHDFSClient = &hdfs.Client{}

func testBefore() {
	sourceClient = newHDFSSourceClient(func(p *hdfsSourceClient) {
		p.clientMap[hdfsExistFileHost] = fakeHDFSClient
	})
}

func TestMain(t *testing.M) {
	testBefore()
	t.Run()
	os.Exit(0)
}

// TestGetContentLength_OK function test exist file and return file length
func TestGetContentLength_OK(t *testing.T) {

	var info os.FileInfo = fakeHDFSFileInfo{
		contents: hdfsExistFileContent,
	}
	stubRet := []gomonkey.OutputCell{
		{Values: gomonkey.Params{info, nil}},
	}

	patch := gomonkey.ApplyMethodSeq(reflect.TypeOf(fakeHDFSClient), "Stat", stubRet)

	defer patch.Reset()

	contentLengthRequest, err := source.NewRequest(hdfsExistFileURL)
	assert.Nil(t, err)
	contentLengthRequest.Header.Add(source.Range, "0-12")
	// exist file
	length, err := sourceClient.GetContentLength(contentLengthRequest)
	assert.Equal(t, hdfsExistFileContentLength, length)
	assert.Nil(t, err)

}

// TestGetContentLength_Fail test file not exist, return error
func TestGetContentLength_Fail(t *testing.T) {

	stubRet := []gomonkey.OutputCell{
		{Values: gomonkey.Params{nil, errors.New("stat /user/root/input/f3.txt: file does not exist")}},
	}

	patch := gomonkey.ApplyMethodSeq(reflect.TypeOf(fakeHDFSClient), "Stat", stubRet)

	defer patch.Reset()
	hdfsNotExistFileRequest, err := source.NewRequest(hdfsExistFileURL)
	assert.Nil(t, err)
	hdfsNotExistFileRequest.Header.Add(source.Range, "0-10")
	// not exist file
	length, err := sourceClient.GetContentLength(hdfsNotExistFileRequest)
	assert.Equal(t, hdfsNotExistFileContentLength, length)
	assert.EqualError(t, err, "stat /user/root/input/f3.txt: file does not exist")
}

// TestIsSupportRange_FileExist test file exist, return file  support range
func TestIsSupportRange_FileExist(t *testing.T) {
	var info os.FileInfo = fakeHDFSFileInfo{
		contents: hdfsExistFileContent,
	}
	stubRet := []gomonkey.OutputCell{
		{Values: gomonkey.Params{info, nil}},
	}

	patch := gomonkey.ApplyMethodSeq(reflect.TypeOf(fakeHDFSClient), "Stat", stubRet)

	defer patch.Reset()
	request, err := source.NewRequest(hdfsExistFileURL)
	assert.Nil(t, err)
	supportRange, err := sourceClient.IsSupportRange(request)
	assert.Equal(t, true, supportRange)
	assert.Nil(t, err)
}

// TestIsSupportRange_FileNotExist test file not exist, return error and not support range
func TestIsSupportRange_FileNotExist(t *testing.T) {
	stubRet := []gomonkey.OutputCell{
		{Values: gomonkey.Params{nil, errors.New("stat /user/root/input/f3.txt: file does not exist")}},
	}

	patch := gomonkey.ApplyMethodSeq(reflect.TypeOf(fakeHDFSClient), "Stat", stubRet)

	defer patch.Reset()

	request, err := source.NewRequest(hdfsNotExistFileURL)
	assert.Nil(t, err)
	supportRange, err := sourceClient.IsSupportRange(request)
	assert.Equal(t, false, supportRange)
	assert.EqualError(t, err, "stat /user/root/input/f3.txt: file does not exist")
}

//
func TestIsExpired_NoHeader(t *testing.T) {
	// header not have Last-Modified
	request, err := source.NewRequest(hdfsExistFileURL)
	assert.Nil(t, err)
	expired, err := sourceClient.IsExpired(request, &source.ExpireInfo{
		LastModified: hdfsExistFileLastModified,
		ETag:         "",
	})
	assert.Equal(t, true, expired)
	assert.Nil(t, err)
}
func TestIsExpired_LastModifiedExpired(t *testing.T) {
	lastModified, _ := time.Parse(source.LastModifiedLayout, hdfsExistFileLastModified)
	var info os.FileInfo = fakeHDFSFileInfo{
		modtime: lastModified,
	}
	stubRet := []gomonkey.OutputCell{
		{Values: gomonkey.Params{info, nil}},
	}

	patch := gomonkey.ApplyMethodSeq(reflect.TypeOf(fakeHDFSClient), "Stat", stubRet)

	defer patch.Reset()

	request, err := source.NewRequest(hdfsExistFileURL)
	assert.Nil(t, err)
	// header have Last-Modified
	expired, err := sourceClient.IsExpired(request, &source.ExpireInfo{
		LastModified: timeutils.Format(time.Date(2020, 01, 01, 0, 0, 0, 0, time.UTC)),
		ETag:         "",
	})
	assert.Equal(t, true, expired)
	assert.Nil(t, err)

}

func TestIsExpired_LastModifiedNotExpired(t *testing.T) {
	lastModified, _ := time.Parse(source.LastModifiedLayout, hdfsExistFileLastModified)
	var info os.FileInfo = fakeHDFSFileInfo{
		modtime: lastModified,
	}
	stubRet := []gomonkey.OutputCell{
		{Values: gomonkey.Params{info, nil}},
	}

	patch := gomonkey.ApplyMethodSeq(reflect.TypeOf(fakeHDFSClient), "Stat", stubRet)

	defer patch.Reset()

	request, err := source.NewRequest(hdfsExistFileURL)
	assert.Nil(t, err)
	// header have Last-Modified
	expired, err := sourceClient.IsExpired(request, &source.ExpireInfo{
		LastModified: hdfsExistFileLastModified,
		ETag:         "",
	})
	assert.Equal(t, false, expired)
	assert.Nil(t, err)
}

func Test_Download_FileExist_ByRang(t *testing.T) {
	var reader *hdfs.FileReader = &hdfs.FileReader{}
	patch := gomonkey.ApplyMethod(reflect.TypeOf(fakeHDFSClient), "Open", func(*hdfs.Client, string) (*hdfs.FileReader, error) {
		return reader, nil
	})
	patch.ApplyMethod(reflect.TypeOf(reader), "Seek", func(_ *hdfs.FileReader, offset int64, whence int) (int64, error) {
		return 0 - hdfsExistFileContentLength, nil
	})
	patch.ApplyMethod(reflect.TypeOf(reader), "Read", func(_ *hdfs.FileReader, b []byte) (int, error) {
		byets := []byte(hdfsExistFileContent)
		copy(b, byets)
		return int(hdfsExistFileContentLength), io.EOF
	})
	patch.ApplyMethodSeq(reflect.TypeOf(reader), "Stat", []gomonkey.OutputCell{
		{
			Values: gomonkey.Params{
				fakeHDFSFileInfo{
					contents: hdfsExistFileContent,
				},
			},
		},
	})
	defer patch.Reset()

	rang := &rangeutils.Range{StartIndex: 0, EndIndex: uint64(hdfsExistFileContentLength)}
	// exist file
	request, err := source.NewRequestWithHeader(hdfsExistFileURL, map[string]string{
		source.Range: rang.String(),
	})
	assert.Nil(t, err)

	download, err := sourceClient.Download(request)
	data, _ := ioutil.ReadAll(download)

	assert.Equal(t, hdfsExistFileContent, string(data))
	assert.Nil(t, err)

}

func TestDownload_FileNotExist(t *testing.T) {
	stubRet := []gomonkey.OutputCell{
		{Values: gomonkey.Params{nil, errors.New("open /user/root/input/f3.txt: file does not exist")}},
	}

	patch := gomonkey.ApplyMethodSeq(reflect.TypeOf(fakeHDFSClient), "Open", stubRet)

	defer patch.Reset()

	rang := rangeutils.Range{StartIndex: 0, EndIndex: uint64(hdfsExistFileContentLength)}

	request, err := source.NewRequestWithHeader(hdfsNotExistFileURL, map[string]string{
		source.Range: rang.String(),
	})
	assert.Nil(t, err)
	// not exist file
	download, err := sourceClient.Download(request)
	assert.Nil(t, download)
	assert.EqualError(t, err, "open /user/root/input/f3.txt: file does not exist")
}

func Test_DownloadWithResponseHeader_FileExist_ByRange(t *testing.T) {
	lastModified, _ := time.Parse(source.LastModifiedLayout, hdfsExistFileLastModified)
	var reader *hdfs.FileReader = &hdfs.FileReader{}
	patches := gomonkey.NewPatches()
	defer patches.Reset()
	patches.ApplyMethod(reflect.TypeOf(fakeHDFSClient), "Open", func(*hdfs.Client, string) (*hdfs.FileReader, error) {
		return reader, nil
	})
	patches.ApplyMethod(reflect.TypeOf(reader), "Stat", func(_ *hdfs.FileReader) os.FileInfo {
		return fakeHDFSFileInfo{
			contents: hdfsExistFileContent,
			modtime:  lastModified,
		}
	})

	patches.ApplyMethod(reflect.TypeOf(reader), "Seek", func(_ *hdfs.FileReader, offset int64, whence int) (int64, error) {
		return hdfsExistFileRangeEnd - hdfsExistFileRangeStart, nil
	})
	patches.ApplyMethod(reflect.TypeOf(reader), "Read", func(_ *hdfs.FileReader, b []byte) (int, error) {
		b = b[0 : hdfsExistFileRangeEnd-hdfsExistFileRangeStart]
		bytes := []byte(hdfsExistFileContent)
		copy(b, bytes[hdfsExistFileRangeStart:hdfsExistFileRangeEnd])
		return len(b), io.EOF
	})

	rang := rangeutils.Range{StartIndex: uint64(hdfsExistFileRangeStart), EndIndex: uint64(hdfsExistFileRangeEnd)}
	request, err := source.NewRequest(hdfsExistFileURL)
	assert.Nil(t, err)
	request.Header.Add(source.Range, rang.String())
	body, expireInfo, err := sourceClient.DownloadWithExpireInfo(request)
	assert.Nil(t, err)
	assert.Equal(t, hdfsExistFileLastModified, expireInfo.LastModified)

	data, _ := ioutil.ReadAll(body)
	assert.Equal(t, string(data), string([]byte(hdfsExistFileContent)[hdfsExistFileRangeStart:hdfsExistFileRangeEnd]))
}

func TestDownloadWithResponseHeader_FileNotExist(t *testing.T) {
	patch := gomonkey.ApplyMethod(reflect.TypeOf(fakeHDFSClient), "Open", func(*hdfs.Client, string) (*hdfs.FileReader, error) {
		return nil, errors.New("open /user/root/input/f3.txt: file does not exist")
	})
	defer patch.Reset()

	rang := rangeutils.Range{StartIndex: 0, EndIndex: uint64(hdfsExistFileContentLength)}
	request, err := source.NewRequest(hdfsNotExistFileURL)
	assert.Nil(t, err)
	request.Header.Add(source.Range, rang.String())
	reader, expireInfo, err := sourceClient.DownloadWithExpireInfo(request)
	assert.EqualError(t, err, "open /user/root/input/f3.txt: file does not exist")
	assert.Nil(t, reader)
	assert.Nil(t, expireInfo)
}

func TestGetLastModifiedMillis_FileExist(t *testing.T) {
	lastModified, _ := time.Parse(source.LastModifiedLayout, hdfsExistFileLastModified)
	var info os.FileInfo = fakeHDFSFileInfo{
		modtime: lastModified,
	}
	stubRet := []gomonkey.OutputCell{
		{Values: gomonkey.Params{info, nil}},
	}

	patch := gomonkey.ApplyMethodSeq(reflect.TypeOf(fakeHDFSClient), "Stat", stubRet)

	defer patch.Reset()

	request, err := source.NewRequest(hdfsExistFileURL)
	assert.Nil(t, err)

	lastModifiedMillis, err := sourceClient.GetLastModifiedMillis(request)
	assert.Nil(t, err)
	assert.Equal(t, hdfsExistFileLastModifiedMillis, lastModifiedMillis)
}

func TestGetLastModifiedMillis_FileNotExist(t *testing.T) {
	stubRet := []gomonkey.OutputCell{
		{Values: gomonkey.Params{nil, errors.New("stat /user/root/input/f3.txt: file does not exist")}},
	}

	patch := gomonkey.ApplyMethodSeq(reflect.TypeOf(fakeHDFSClient), "Stat", stubRet)

	defer patch.Reset()

	request, err := source.NewRequest(hdfsNotExistFileURL)
	assert.Nil(t, err)

	lastModifiedMillis, err := sourceClient.GetLastModifiedMillis(request)
	assert.EqualError(t, err, "stat /user/root/input/f3.txt: file does not exist")
	assert.Equal(t, hdfsNotExistFileContentLength, lastModifiedMillis)
}

func TestNewHDFSSourceClient(t *testing.T) {
	client := newHDFSSourceClient()
	assert.NotNil(t, client)

	options := make([]HDFSSourceClientOption, 0)

	option := func(p *hdfsSourceClient) {
		c, _ := hdfs.New(hdfsExistFileHost)
		p.clientMap[hdfsExistFileHost] = c
	}
	options = append(options, option)

	newHDFSSourceClient := newHDFSSourceClient(options...)

	assert.IsType(t, &hdfsSourceClient{}, newHDFSSourceClient)

}

type fakeHDFSFileInfo struct {
	dir      bool
	basename string
	modtime  time.Time
	contents string
}

func (f fakeHDFSFileInfo) Name() string       { return f.basename }
func (f fakeHDFSFileInfo) Sys() interface{}   { return nil }
func (f fakeHDFSFileInfo) ModTime() time.Time { return f.modtime }
func (f fakeHDFSFileInfo) IsDir() bool        { return f.dir }
func (f fakeHDFSFileInfo) Size() int64        { return int64(len(f.contents)) }
func (f fakeHDFSFileInfo) Mode() os.FileMode {
	if f.dir {
		return 0755 | os.ModeDir
	}
	return 0644
}<|MERGE_RESOLUTION|>--- conflicted
+++ resolved
@@ -19,6 +19,8 @@
 package hdfsprotocol
 
 import (
+	"context"
+	"fmt"
 	"io"
 	"io/ioutil"
 	"os"
@@ -26,15 +28,9 @@
 	"testing"
 	"time"
 
-<<<<<<< HEAD
-	"d7y.io/dragonfly/v2/pkg/util/rangeutils"
-	"d7y.io/dragonfly/v2/pkg/util/timeutils"
-
-	"d7y.io/dragonfly/v2/pkg/source"
-=======
->>>>>>> 5010ae10
 	"github.com/agiledragon/gomonkey"
 	"github.com/colinmarc/hdfs/v2"
+	"github.com/go-http-utils/headers"
 	"github.com/pkg/errors"
 	"github.com/stretchr/testify/assert"
 
